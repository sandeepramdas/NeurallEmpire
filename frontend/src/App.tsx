--- conflicted
+++ resolved
@@ -55,13 +55,8 @@
 // Import Healthcare pages
 import PatientDietPlan from '@/pages/dashboard/PatientDietPlan';
 
-<<<<<<< HEAD
-// Import Zerodha Trading pages
-import ZerodhaDashboard from '@/pages/dashboard/Zerodha';
-=======
 // Import Settings pages
 import AIModelsSettings from '@/pages/settings/AIModelsSettings';
->>>>>>> 4b50aa39
 
 // OAuth buttons component available for login page
 
@@ -294,8 +289,6 @@
           <Route path="sales-invoice" element={<SalesInvoice />} />
           {/* Healthcare Routes */}
           <Route path="patient-diet-plan" element={<PatientDietPlan />} />
-          {/* Zerodha Trading Routes */}
-          <Route path="zerodha" element={<ZerodhaDashboard />} />
           {/* V2 Feature Routes */}
           <Route path="entities" element={<EntityDefinitions />} />
           <Route path="hierarchy" element={<OrganizationHierarchy />} />
