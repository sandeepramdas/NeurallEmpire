--- conflicted
+++ resolved
@@ -39,11 +39,7 @@
   DollarSign,
   Apple,
   Heart,
-<<<<<<< HEAD
-  TrendingUp
-=======
   Sparkles
->>>>>>> 4b50aa39
 } from 'lucide-react';
 
 interface NavItem {
@@ -119,11 +115,6 @@
       children: [
         { path: 'patient-diet-plan', label: 'Patient Diet Plan', icon: Apple },
       ],
-    },
-    {
-      path: 'zerodha',
-      label: 'Zerodha Trading',
-      icon: TrendingUp
     },
     {
       path: 'insights',
